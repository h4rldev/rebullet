--- conflicted
+++ resolved
@@ -5,7 +5,6 @@
 cli = ScrollBar(
     "How are you feeling today? ",
     emojis.feelings[0],
-<<<<<<< HEAD
     height = 5,
     align = 5,
     margin = 0,
@@ -13,15 +12,6 @@
     background_on_switch = 'default',
     word_on_switch = 'default',
     return_index = True
-=======
-    height=5,
-    align=5,
-    margin=0,
-    pointer="👉",
-    background_on_switch=colors.background["default"],
-    word_on_switch=colors.foreground["default"],
-    return_index=True,
->>>>>>> 06fb883a
 )
 print("\n")
 result = cli.launch()
